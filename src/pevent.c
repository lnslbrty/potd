--- conflicted
+++ resolved
@@ -258,11 +258,7 @@
     ev = &ctx->events[ctx->current_event];
     read_buf = (event_buf *) ev->data.ptr;
 
-<<<<<<< HEAD
-    while (1) {
-=======
     while (data_avail && ctx->active && !ctx->has_error) {
->>>>>>> f6898898
         saved_errno = 0;
         siz = -1;
 
@@ -310,29 +306,6 @@
             }
         }
 
-<<<<<<< HEAD
-        errno = 0;
-        siz = write(dest_fd, ev_buf->buf, ev_buf->buf_used);
-        saved_errno = errno;
-        // FIXME: Add EPOLLOUT to epoll fd and wait until the buffer is drained
-/*
-        if (saved_errno == EAGAIN)
-            break;
-*/
-
-        switch (siz) {
-            case -1:
-                ctx->has_error = 1;
-                rc = CON_OUT_ERROR;
-                break;
-            case 0:
-                rc = CON_OUT_TERMINATED;
-                break;
-            default:
-                D2("Written %zu bytes from fd %d to fd %d",
-                    siz, ev_buf->fd, dest_fd);
-                break;
-=======
         if (write_buf.buf_used) {
             errno = 0;
             siz = event_buf_drain(&write_buf);
@@ -357,7 +330,6 @@
                     }
                     break;
             }
->>>>>>> f6898898
         }
 
         if (rc != CON_OK)
